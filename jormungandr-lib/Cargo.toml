[package]
name = "jormungandr-lib"
<<<<<<< HEAD
version = "0.6.5"
=======
version = "0.6.999-dev"
>>>>>>> e6610fcb
authors = ["dev@iohk.io"]
edition = "2018"

[dependencies]
bech32 = "0.6"
serde = { version = "1.0", features = ["derive"] }
custom_error = "1.7"
chain-impl-mockchain = { path = "../chain-deps/chain-impl-mockchain" }
chain-addr      = { path = "../chain-deps/chain-addr" }
chain-core      = { path = "../chain-deps/chain-core" }
chain-crypto    = { path = "../chain-deps/chain-crypto" }
cardano-legacy-address = { path = "../chain-deps/cardano-legacy-address" }
rand_core = "0.3"
rand_chacha = "0.1"
chrono = { version = "0.4", features = ["serde"] }
humantime = "1.2"

[dev-dependencies]
rand = "0.6"
quickcheck = "0.8"
chain-crypto    = { path = "../chain-deps/chain-crypto", features = [ "property-test-api" ] }
ed25519-bip32 = "0.1"
serde_yaml = "0.8"
bincode = "1.1"<|MERGE_RESOLUTION|>--- conflicted
+++ resolved
@@ -1,10 +1,6 @@
 [package]
 name = "jormungandr-lib"
-<<<<<<< HEAD
-version = "0.6.5"
-=======
 version = "0.6.999-dev"
->>>>>>> e6610fcb
 authors = ["dev@iohk.io"]
 edition = "2018"
 
